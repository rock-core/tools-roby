--- conflicted
+++ resolved
@@ -372,218 +372,6 @@
 	assert_equal(plan, t2.plan)
 	assert(plan.include?(t2))
     end
-<<<<<<< HEAD
-end
-
-class TC_Plan < Test::Unit::TestCase
-    include TC_PlanStatic
-    include Roby::Test
-
-    def clear_finalized
-        Roby::Log.flush
-        @finalized_tasks_recorder.clear
-    end
-    def finalized_tasks; @finalized_tasks_recorder.tasks end
-    def finalized_events; @finalized_tasks_recorder.events end
-    class FinalizedTaskRecorder
-	attribute(:tasks) { Array.new }
-	attribute(:events) { Array.new }
-	def finalized_task(time, plan, task)
-	    tasks << task
-	end
-	def finalized_event(time, plan, event)
-	    events << event unless event.respond_to?(:task)
-	end
-	def clear
-	    tasks.clear
-	    events.clear
-	end
-	def splat?; true end
-    end
-
-    def setup
-	super
-	Roby::Log.add_logger(@finalized_tasks_recorder = FinalizedTaskRecorder.new)
-    end
-    def teardown
-	Roby::Log.remove_logger @finalized_tasks_recorder
-	super
-    end
-
-    def assert_finalizes(plan, unneeded, finalized = nil)
-	finalized ||= unneeded
-	finalized = finalized.map { |obj| obj.remote_id }
-	clear_finalized
-
-	yield if block_given?
-
-	assert_equal(unneeded.to_set, plan.unneeded_tasks.to_set)
-	plan.garbage_collect
-        process_events
-	plan.garbage_collect
-
-        # !!! We are actually relying on the logging queue for this to work.
-        # make sure it is empty before testing anything
-        Roby::Log.flush
-
-	assert_equal(finalized.to_set, (finalized_tasks.to_set | finalized_events.to_set))
-	assert(! finalized.any? { |t| plan.include?(t) })
-    end
-
-    def test_garbage_collect_tasks
-	klass = Class.new(Task) do
-	    attr_accessor :delays
-
-	    event(:start, :command => true)
-	    event(:stop) do |context|
-                if !delays
-                    emit(:stop)
-                end
-            end
-	end
-
-	t1, t2, t3, t4, t5, t6, t7, t8, p1 = (1..9).map { |i| klass.new(:id => i) }
-	t1.realized_by t3
-	t2.realized_by t3
-	t3.realized_by t4
-	t5.realized_by t4
-	t5.planned_by p1
-	p1.realized_by t6
-
-	t7.realized_by t8
-
-	[t1, t2, t5].each { |t| plan.insert(t) }
-	plan.permanent(t7)
-
-	assert_finalizes(plan, [])
-	assert_finalizes(plan, [t1]) { plan.discard(t1) }
-	assert_finalizes(plan, [t2, t3]) do
-	    t2.start!(nil)
-	    plan.discard(t2)
-	end
-	assert_finalizes(plan, [t5, t4, p1, t6], []) do
-	    t5.delays = true
-	    t5.start!(nil)
-	    plan.discard(t5)
-	end
-	assert(t5.event(:stop).pending?)
-	assert_finalizes(plan, [t5, t4, p1, t6]) do
-	    t5.emit(:stop)
-	end
-    end
-    
-    def test_force_garbage_collect_tasks
-	t1 = Class.new(Task) do
-	    event(:stop) { |context| }
-	end.new
-	t2 = Task.new
-	t1.realized_by t2
-
-	plan.insert(t1)
-	t1.start!
-	assert_finalizes(plan, []) do
-	    plan.garbage_collect([t1])
-	end
-	assert(t1.event(:stop).pending?)
-
-	assert_finalizes(plan, [t1, t2], [t1, t2]) do
-	    # This stops the mission, which will be automatically discarded
-	    t1.event(:stop).emit(nil)
-	end
-    end
-
-    def test_gc_ignores_incoming_events
-	Roby::Plan.logger.level = Logger::WARN
-	a, b = prepare_plan :discover => 2, :model => SimpleTask
-	a.on(:stop, b, :start)
-	a.start!
-
-	process_events
-	process_events
-	assert(!a.plan)
-	assert(!b.plan)
-	assert(!b.event(:start).happened?)
-    end
-
-    # Test a setup where there is both pending tasks and running tasks. This
-    # checks that #stop! is called on all the involved tasks. This tracks
-    # problems related to bindings in the implementation of #garbage_collect:
-    # the killed task bound to the Roby.once block must remain the same.
-    def test_gc_stopping
-	Roby::Plan.logger.level = Logger::WARN
-	running_task = nil
-	FlexMock.use do |mock|
-	    task_model = Class.new(Task) do
-		event :start, :command => true
-		event :stop do |ev|
-		    mock.stop(self)
-		end
-	    end
-
-	    running_tasks = (1..5).map do
-		task_model.new
-	    end
-
-	    plan.discover(running_tasks)
-	    t1, t2 = Roby::Task.new, Roby::Task.new
-	    t1.realized_by t2
-	    plan.discover(t1)
-
-	    running_tasks.each do |t|
-		t.start!
-		mock.should_receive(:stop).with(t).once
-	    end
-		
-	    plan.garbage_collect
-	    process_events
-
-	    assert(!plan.include?(t1))
-	    assert(!plan.include?(t2))
-	    running_tasks.each do |t|
-		assert(t.finishing?)
-		t.emit(:stop)
-	    end
-
-	    plan.garbage_collect
-	    running_tasks.each do |t|
-		assert(!plan.include?(t))
-	    end
-	end
-
-    ensure
-	running_task.emit(:stop) if running_task && !running_task.finished?
-    end
-
-    def test_garbage_collect_events
-	t  = SimpleTask.new
-	e1 = EventGenerator.new(true)
-
-	plan.insert(t)
-	plan.discover(e1)
-	assert_equal([e1], plan.unneeded_events.to_a)
-	t.event(:start).on e1
-	assert_equal([], plan.unneeded_events.to_a)
-
-	e2 = EventGenerator.new(true)
-	plan.discover(e2)
-	assert_equal([e2], plan.unneeded_events.to_a)
-	e1.forward e2
-	assert_equal([], plan.unneeded_events.to_a)
-
-	plan.remove_object(t)
-	assert_equal([e1, e2].to_value_set, plan.unneeded_events)
-
-        plan.permanent(e1)
-	assert_equal([], plan.unneeded_events.to_a)
-        plan.auto(e1)
-	assert_equal([e1, e2].to_value_set, plan.unneeded_events)
-        plan.permanent(e2)
-	assert_equal([], plan.unneeded_events.to_a)
-        plan.auto(e2)
-	assert_equal([e1, e2].to_value_set, plan.unneeded_events)
-    end
-=======
->>>>>>> a0e03f48
 
     # Checks that a garbage collected object (event or task) cannot be added back into the plan
     def test_garbage_collection_final
