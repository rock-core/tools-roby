--- conflicted
+++ resolved
@@ -552,11 +552,7 @@
     def test_event_creation
 	# Test for validation of the return value of #event
 	generator = Class.new(EventGenerator) do
-<<<<<<< HEAD
-	    def new(context); [Roby::Propagation.propagation_id, context] end
-=======
 	    def new(context); [plan.propagation_id, context] end
->>>>>>> 4f1b7ba4
 	end.new(true)
 	plan.discover(generator)
 
@@ -565,11 +561,7 @@
 	generator = Class.new(EventGenerator) do
 	    def new(context); 
 		event_klass = Struct.new :propagation_id, :context, :generator, :sources
-<<<<<<< HEAD
-		event_klass.new(Roby::Propagation.propagation_id, context, self)
-=======
 		event_klass.new(plan.propagation_id, context, self)
->>>>>>> 4f1b7ba4
 	    end
 	end.new(true)
 	plan.discover(generator)
