$LOAD_PATH.unshift File.expand_path('..', File.dirname(__FILE__))
require 'roby/test/common'
require 'roby/test/tasks/simple_task'

class TC_PlannedBy < Test::Unit::TestCase
    include Roby::Test

    PlannedBy = Roby::TaskStructure::PlannedBy
    SimpleTask = Roby::Test::SimpleTask
    def test_replace
	task, p1, p2 = prepare_plan :discover => 3
	task.planned_by p1

	assert_raises(ArgumentError) { task.planned_by p2 }
	assert(task.child_object?(p1, PlannedBy))
	assert(!task.child_object?(p2, PlannedBy))

	assert_nothing_raised { task.planned_by p2, :replace => true }
	assert(!task.child_object?(p1, PlannedBy))
	assert(task.child_object?(p2, PlannedBy))
    end

    def test_check
	task = Roby::Task.new
	planner = Roby::Test::SimpleTask.new
	task.planned_by planner
	plan.permanent(task)

	assert_equal([], plan.check_structure.to_a)
	planner.start!
	assert_equal([], plan.check_structure.to_a)
	planner.success!
	assert_equal([], plan.check_structure.to_a)

	task.remove_planning_task planner
	planner = Roby::Test::SimpleTask.new
	task.planned_by planner

	assert_equal([], plan.check_structure.to_a)
	planner.start!
	assert_equal([], plan.check_structure.to_a)
	planner.failed!

<<<<<<< HEAD
	error = PlannedBy.check_planning(plan).first
=======
	errors = plan.check_structure.to_a
        assert_equal 1, errors.size
        error = errors.first.first.exception
>>>>>>> 4f1b7ba4
	assert_kind_of(Roby::PlanningFailedError, error)
	assert_equal(planner, error.failed_task)
	assert_equal(task, error.planned_task)
	assert_equal(planner.terminal_event, error.failed_event)

	# Clear the planned task to make test teardown happy
	plan.remove_object(task)
    end
end
<|MERGE_RESOLUTION|>--- conflicted
+++ resolved
@@ -41,13 +41,9 @@
 	assert_equal([], plan.check_structure.to_a)
 	planner.failed!
 
-<<<<<<< HEAD
-	error = PlannedBy.check_planning(plan).first
-=======
 	errors = plan.check_structure.to_a
         assert_equal 1, errors.size
         error = errors.first.first.exception
->>>>>>> 4f1b7ba4
 	assert_kind_of(Roby::PlanningFailedError, error)
 	assert_equal(planner, error.failed_task)
 	assert_equal(task, error.planned_task)
