# frozen_string_literal: true

require "fcntl"

module Roby
    module Tasks
        # This task class can be used to monitor the execution of an external
        # process.
        #
        # Importantly, the task by default is not interruptible, because there
        # is no good common way to gracefully terminate an external program.  To
        # use the common way to stop the task with a signal, use
        # {.interruptible_with_signal} instead of {.new} to create a task instance, which
        # will set it up by default for you
        #
        # Among the useful features, it can redirect standard output and
        # error output to files.
        #
        # The events will act as follows:
        #
        # * the start command starts the process per se. The event is emitted once
        #   the process has been spawned with success
        # * the signaled event is emitted when the process dies because of a signal.
        #   The event's context is the Process::Status object.
        # * the failed event is emitted whenever the process exits with a nonzero
        #   status. The event's context is the Process::Status object.
        # * the success event is emitted when the process exits with a zero status
        # * the stop event is emitted when the process exits, regardless of how
        class ExternalProcess < Roby::Task
            ##
            # :attr_reader:
            # This task argument is an array whose first element is the executable
            # to start and the rest the arguments that need to be passed to it.
            #
            # It can also be set to a simple string, which is interpreted as the
            # executable name with no arguments.
            argument :command_line

            ##
            # :attr_reader:
            # The working directory. If not set, the current directory is used.
            argument :working_directory, default: nil

            # Event emitted if the process died because of a signal
            #
            # It carries the process signal as Process::Status
            event :signaled

            forward :signaled => :failed

            # The PID of the child process, or nil if the child process is not
            # running
            attr_reader :pid

<<<<<<< HEAD
            def initialize(command_line: [], **arguments)
                command_line = Array(command_line)
=======
            def initialize(command_line: nil, **arguments)
                command_line = Array(command_line) if command_line

>>>>>>> 069bf04c
                @pid = nil
                @buffer = nil
                @redirection = {}
                super(command_line: command_line, **arguments)
            end

            # Called to announce that this task has been killed. +result+ is the
            # corresponding Process::Status object.
            def dead!(result)
                if !result
                    failed_event.emit
                elsif result.success?
                    success_event.emit
                elsif result.signaled?
                    signaled_event.emit(result)
                else
                    failed_event.emit(result)
                end
            end

            ##
            # If set to a string, the process' standard output will be redirected to
            # the given file. The following replacement is done:
            # * '%p' is replaced by the process PID
            #
            # The last form (with nil argument) removes any redirection. A specific
            # redirection can also be disabled using the hash form:
            #   redirect_output stdout: nil
            #
            # :call-seq:
            #   redirect_output "file"
            #   redirect_output stdout: "file-out", stderr: "another-file"
            #   redirect_output nil
            #
            def redirect_output(common = nil, stdout: nil, stderr: nil)
                if @pid
                    raise "cannot change redirection after task start"
                elsif common
                    stdout = stderr = common
                end

                @redirection = {}
                if stdout
                    @redirection[:stdout] =
                        if %i[pipe close].include?(stdout) then stdout
                        else stdout.to_str
                        end
                end
                if stderr
                    @redirection[:stderr] =
                        if %i[pipe close].include?(stderr) then stderr
                        else stderr.to_str
                        end
                end
            end

            # @api privater
            #
            # Handle redirection for a single stream (out or err)
            def create_redirection(redir_target)
                if !redir_target
                    [[], nil]
                elsif redir_target == :close
                    [[], :close]
                elsif redir_target == :pipe
                    pipe, io = IO.pipe
                    [[[:close, io]], io, pipe, "".dup]
                elsif redir_target !~ /%p/
                    # Assume no replacement in redirection, just open the file
                    io =
                        if redir_target[0, 1] == "+"
                            File.open(redir_target[1..-1], "a")
                        else
                            File.open(redir_target, "w")
                        end
                    [[[:close, io]], io]
                else
                    io = open_redirection(working_directory)
                    [[[redir_target, io]], io]
                end
            end

            # @api private
            #
            # Setup redirections pre-spawn
            def handle_redirection
                if !@redirection[:stdout] && !@redirection[:stderr]
                    return [], {}
                elsif (@redirection[:stdout] == @redirection[:stderr]) && !%i[pipe close].include?(@redirection[:stdout])
                    io = open_redirection(working_directory)
                    return [[@redirection[:stdout], io]], Hash[out: io, err: io]
                end

                out_open, out_io, @out_pipe, @out_buffer =
                    create_redirection(@redirection[:stdout])
                err_open, err_io, @err_pipe, @err_buffer =
                    create_redirection(@redirection[:stderr])

                @read_buffer = "".dup if @out_buffer || @err_buffer

                spawn_options = {}
                spawn_options[:out] = out_io if out_io
                spawn_options[:err] = err_io if err_io
                [(out_open + err_open), spawn_options]
            end

            ##
            # :method: start!
            #
            # Starts the child process. Emits +start+ when the process is actually
            # started.
            event :start do |_|
                working_directory = (self.working_directory || Dir.pwd)

                opened_ios, spawn_options = handle_redirection

                @pid = Process.spawn(*command_line, **spawn_options)
                opened_ios.each do |pattern, io|
                    if pattern != :close
                        target_path = File.join(working_directory,
                                                redirection_path(pattern, @pid))
                        FileUtils.mv io.path, target_path
                    end
                    io.close
                end

                start_event.emit
            end

            # @api private
            #
            # Returns the file name based on the redirection pattern and the current
            # PID value.
            def redirection_path(pattern, pid) # :nodoc:
                pattern.gsub "%p", pid.to_s
            end

            # @api private
            #
            # Open the output file for redirection, before spawning
            def open_redirection(dir)
                Dir::Tmpname.create "roby-external-process", dir do |path, _|
                    return File.open(path, "w+")
                end
            end

            # Kills the child process
            #
            # @param [String,Integer] signo the signal name or number, as
            #   accepted by Process#kill
            def kill(signo)
                Process.kill(signo, pid)
            end

            # @api private
            #
            # Read a given pipe, when an output is redirected to pipe
            def read_pipe(pipe, buffer)
                received = false
                loop do
                    pipe.read_nonblock 1024, @read_buffer
                    received = true
                    buffer.concat(@read_buffer)
                end
            rescue EOFError
                if received
                    [true, buffer.dup]
                end
            rescue IO::WaitReadable
                if received
                    [false, buffer.dup]
                end
            end

            # Method called when data is received on an intercepted stdout
            #
            # Intercept stdout by calling redirect_output(stdout: :pipe)
            def stdout_received(data); end

            # Method called when data is received on an intercepted stderr
            #
            # Intercept stdout by calling redirect_output(stderr: :pipe)
            def stderr_received(data); end

            def read_pipes
                if @out_pipe
                    eos, data = read_pipe(@out_pipe, @out_buffer)
                    if eos
                        @out_pipe = nil
                    end
                    if data
                        stdout_received(data)
                    end
                end
                if @err_pipe
                    eos, data = read_pipe(@err_pipe, @err_buffer)
                    if eos
                        @err_pipe = nil
                    end
                    if data
                        stderr_received(data)
                    end
                end
            end

            poll do
                read_pipes
                pid, exit_status = ::Process.waitpid2(self.pid, ::Process::WNOHANG)
                if pid
                    dead!(exit_status)
                end
            end

            on :stop do |_|
                read_pipes
                @out_pipe&.close
                @err_pipe&.close
            end
        end
    end
end<|MERGE_RESOLUTION|>--- conflicted
+++ resolved
@@ -52,14 +52,9 @@
             # running
             attr_reader :pid
 
-<<<<<<< HEAD
-            def initialize(command_line: [], **arguments)
-                command_line = Array(command_line)
-=======
             def initialize(command_line: nil, **arguments)
                 command_line = Array(command_line) if command_line
 
->>>>>>> 069bf04c
                 @pid = nil
                 @buffer = nil
                 @redirection = {}
