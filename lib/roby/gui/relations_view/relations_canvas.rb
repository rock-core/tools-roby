# frozen_string_literal: true

require "roby/gui/qt4_toMSecsSinceEpoch"
require "utilrb/module/attr_predicate"
require "roby/gui/task_display_configuration"
require "roby/gui/plan_dot_layout"
require "roby/gui/styles"
require "roby/gui/task_state_at"

module Roby
    module GUI
        module RelationsCanvasPlanObject
            def display_parent; end

            def display_create(display); end

            def display_events
                Set.new
            end

            def display_name(display)
                remote_name
            end

            def display(display, graphics_item); end
        end

        module RelationsCanvasEventGenerator
            include RelationsCanvasPlanObject

            def self.style(object, flags)
                flags |= (object.controlable? ? EVENT_CONTROLABLE : EVENT_CONTINGENT)

                if (flags & EVENT_CALLED) == EVENT_CALLED
                    if (flags & EVENT_CONTROLABLE) != EVENT_CONTROLABLE
                        STDERR.puts "WARN: inconsistency in replayed logs. Found "\
                                    "event call on #{object} #{object.object_id} "\
                                    "which is marked as contingent "\
                                    "(#{object.controlable?}"
                    end
                    flags |= EVENT_CONTROLABLE
                end

                unless styles.has_key?(flags)
                    raise ArgumentError,
                          "event #{object} has flags #{flags}, which has no "\
                          "defined style (controlable=#{object.controlable?})"
                end

                styles[flags]
            end

            def self.styles
                EVENT_STYLES
            end

            def self.priorities
                @@priorities ||= {}
            end

            def display_create(display)
                scene = display.scene
                circle = scene.add_ellipse(-EVENT_CIRCLE_RADIUS, -EVENT_CIRCLE_RADIUS, EVENT_CIRCLE_RADIUS * 2, EVENT_CIRCLE_RADIUS * 2)
                text   = scene.add_text(display_name(display))
                circle.singleton_class.class_eval { attr_accessor :text }
                circle.z_value = EVENT_LAYER

                text.parent_item = circle
                text_width = text.bounding_rect.width
                text.set_pos(-text_width / 2, 0)
                circle.text = text
                circle
            end

            def display_time_start(circle, pos)
                circle.translate(pos)
            end

            def display_time_end(circle, pos); end

            def display_name(display)
                name = if model.ancestors[0].name != "Roby::EventGenerator"
                           [display.filter_prefixes(model.ancestors[0].name.dup)]
                       else
                           []
                       end

                if display.show_ownership
                    owners = self.owners.dup
                    owners.delete_if { |o| o.remote_name == "log_replay" }
                    unless owners.empty?
                        name << "[#{owners.map(&:name).join(', ')}]"
                    end
                end
                name.join("\n")
            end

            def display(display, graphics_item)
                graphics_item.text.plain_text = display_name(display).to_s
            end
        end

        module RelationsCanvasTaskEventGenerator
            include RelationsCanvasEventGenerator
            def display_parent
                task
            end

            def display_name(display)
                symbol.to_s
            end

            def display(display, graphics_item); end
        end

        module RelationsCanvasTask
            # NOTE: we must NOT include ReplayTask here, as ReplayTask overloads
            # some methods from Task and it would break this overloading
            include RelationsCanvasPlanObject
            def layout_events(display)
                graphics_item = display[self]

                width, height = 0, 0
                events = self.each_event.map do |e|
                    next unless display.displayed?(e)
                    next unless circle = display[e]

                    br = (circle.bounding_rect | circle.children_bounding_rect)
                    [e, circle, br]
                end
                events.compact!
                events = events.sort_by { |ev, _| RelationsCanvasEventGenerator.priorities[ev] }

                events.each do |_, circle, br|
                    w, h = br.width, br.height
                    height = h if h > height
                    width += w
                end
                width  += TASK_EVENT_SPACING * (events.size + 1)
                height += TASK_EVENT_SPACING

                x = -width / 2 + TASK_EVENT_SPACING
                events.each do |e, circle, br|
                    w = br.width
                    circle.set_pos(x + w / 2, -br.height / 2 + EVENT_CIRCLE_RADIUS + TASK_EVENT_SPACING)
                    x += w + TASK_EVENT_SPACING
                end

                width = DEFAULT_TASK_WIDTH unless width > DEFAULT_TASK_WIDTH
                height = DEFAULT_TASK_HEIGHT unless height > DEFAULT_TASK_HEIGHT

                if @width != width || @height != height
                    @width, @height = width, height
                    coords = Qt::RectF.new(-(width / 2), -(height / 2), width, height)
                    graphics_item.rect = coords
                end

                text = graphics_item.text
                text.set_pos(- text.bounding_rect.width / 2, height / 2 + TASK_EVENT_SPACING)
            end

            def display_create(display)
                scene = display.scene
                rect = scene.add_rect Qt::RectF.new(0, 0, 0, 0)
                text = scene.add_text display_name(display)
                rect.brush = Qt::Brush.new(TASK_BRUSH_COLORS[:pending])
                rect.pen   = Qt::Pen.new(TASK_PEN_COLORS[:pending])
                @displayed_state = :pending
                text.parent_item = rect
                rect.singleton_class.class_eval { attr_accessor :text }
                rect.text = text
                rect.z_value = TASK_LAYER

                @width, @height = nil

                rect.set_data(0, Qt::Variant.new(self.object_id.to_s))
                rect
            end

            def display_time_start(rect, pos)
                rect.left = pos
            end

            def display_time_end(rect, pos)
                rect.right = pos
            end

            attr_accessor :last_event

            def display_name(display)
                ancestor_with_name = model.ancestors.find(&:name)
                if ancestor_with_name
                    name = display.filter_prefixes(ancestor_with_name.name)
                else
                    name = "<anonymous>"
                end
                if display.show_ownership
                    owners = self.owners.dup
                    owners.delete_if { |o| o.remote_name == "log_replay" }
                    unless owners.empty?
                        name << "\n[#{owners.map(&:name).join(', ')}]"
                    end
                end
                name
            end

            attr_reader :displayed_state

            def update_graphics(display, graphics_item)
                new_state = GUI.task_state_at(self, display.current_time)
                finalized = (finalization_time && finalization_time <= display.current_time)
                if displayed_state != [new_state, finalized]
                    if finalized
                        pen = Qt::Pen.new(TASK_PEN_COLORS[:finalized])
                        pen.width = 4
                        graphics_item.pen   = pen
                    else
                        graphics_item.pen   = Qt::Pen.new(TASK_PEN_COLORS[new_state])
                    end
                    graphics_item.brush = Qt::Brush.new(TASK_BRUSH_COLORS[new_state])
                    @displayed_state = [new_state, finalized]
                end

                graphics_item.text.plain_text = display_name(display).to_s
            end

            def display(display, graphics_item)
                update_graphics(display, graphics_item)
                super
            end

            # Generates a SVG representation of a given task model, using the
            # task as proxy for the model
            #
            # @param [Roby::Task] task the Roby task
            # @option options [String] :path a file path to which the SVG should
            #   be saved
            # @option options [Float] :scale_x (PlanDotLayout::DOT_TO_QT_SCALE_FACTOR_X)
            # @option options [Float] :scale_y (PlanDotLayout::DOT_TO_QT_SCALE_FACTOR_Y)
            #
            # @return [String,nil] if the file path is not set, the SVG content.
            #   Otherwise, nil.
            def self.to_svg(task, options = {})
                options = Kernel.validate_options options,
                                                  path: nil,
                                                  scale_x: PlanDotLayout::DOT_TO_QT_SCALE_FACTOR_X,
                                                  scale_y: PlanDotLayout::DOT_TO_QT_SCALE_FACTOR_Y

                task.extend RelationsCanvasTask
                plan = task.plan

                display = RelationsCanvas.new([plan])
                display.display_plan_bounding_boxes = false
                display.layout_options.merge!(options.slice(:scale_x, :scale_y))
                task.each_event do |generator|
                    if generator.controlable?
                        plan.called_generators << generator
                    end
                    plan.emitted_events << [Time.now, generator.new([], 0)]
                end
                task.model.all_forwardings.each do |source_name, targets|
                    source = task.event(source_name)
                    targets.each do |target_name|
                        plan.propagated_events << [Time.at(0), true, [source.new([], 0)], task.event(target_name)]
                    end
                end
                task.model.all_signals.each do |source_name, targets|
                    source = task.event(source_name)
                    targets.each do |target_name|
                        plan.propagated_events << [Time.at(0), false, [source.new([], 0)], task.event(target_name)]
                    end
                end
                display.update
                scene = display.scene

                svg = Qt::SvgGenerator.new
                if path = options[:path]
                    svg.file_name = path
                else
                    buffer = svg.output_device = Qt::Buffer.new
                end
                svg.size = Qt::Size.new(Integer(scene.width), Integer(scene.height))
                painter = Qt::Painter.new
                painter.begin(svg)
                scene.render(painter)
                painter.end
                unless path
                    buffer.data
                end
            end
        end

        module RelationsCanvasTaskProxy
            include RelationsCanvasTask

            attr_writer :real_object

            def flags
                real_object.flags
            end

            def display_parent; end

            def display_name(display)
                real_object.display_name(display)
            end

            def display_create(display)
                scene = display.scene
                item = super

                brush = item.brush
                brush.style = Qt::BDiagPattern
                item.brush = brush
                item
            end

            def display(display, graphics_item)
                graphics_item.text.plain_text = display_name(display).to_s
                layout_events(display)
            end
        end

        module RelationsCanvasPlan
            PLAN_STROKE_WIDTH = 5
            # The plan depth, i.e. its distance from the root plan
            attr_reader :depth
            # The max depth of the plan tree in this branch
            attr_reader :max_depth

            def display_create(display)
                scene = display.scene
                pen = Qt::Pen.new
                pen.width      = PLAN_STROKE_WIDTH
                pen.style      = Qt::SolidLine
                pen.cap_style  = Qt::SquareCap
                pen.join_style = Qt::RoundJoin
                scene.add_rect Qt::RectF.new(0, 0, 0, 0), pen
            end

            def display_parent
                if respond_to?(:plan) then plan
                end
            end

            def display(display, item); end

            def display_name(display)
                ""
            end
        end

        Roby::PlanObject.include RelationsCanvasPlanObject
        Roby::EventGenerator.include RelationsCanvasEventGenerator
        Roby::TaskEventGenerator.include RelationsCanvasTaskEventGenerator
        Roby::Task.include RelationsCanvasTask
        Roby::Transaction::TaskProxy.include RelationsCanvasTaskProxy
        Roby::Plan.include RelationsCanvasPlan

        class Qt::GraphicsScene
            attr_reader :default_arrow_pen, :default_arrow_brush

            def add_arrow(size, pen = nil, brush = nil)
                @default_arrow_pen   ||= Qt::Pen.new(ARROW_COLOR)
                @default_arrow_brush ||= Qt::Brush.new(ARROW_COLOR)

                @arrow_points ||= (1..4).map { Qt::PointF.new(0, 0) }
                @arrow_points[1].x = -size
                @arrow_points[1].y = size / 2
                @arrow_points[2].x = -size
                @arrow_points[2].y = -size / 2
                polygon = Qt::PolygonF.new(@arrow_points)
                @arrow_line ||= Qt::LineF.new(-1, 0, 0, 0)

                ending = add_polygon polygon, (pen || default_arrow_pen), (brush || default_arrow_brush)
                line   = add_line @arrow_line

                @arrow_id ||= 0
                id = (@arrow_id += 1)
                line.setData(0, Qt::Variant.new(id.to_s))
                ending.setData(0, Qt::Variant.new(id.to_s))

                line.parent_item = ending
                ending.singleton_class.class_eval do
                    attr_accessor :line

                    def pen=(pen)
                        super
                        line.pen = pen
                    end
                end
                ending.line = line
                ending
            end
        end

        def self.intersect_rect(w, h, from, to)
            to_x, to_y = *to
            from_x, from_y = *from

            # We only use half dimensions since 'to' is supposed to be be the
            # center of the rectangle we are intersecting
            w /= 2
            h /= 2

            dx    = (to_x - from_x)
            dy    = (to_y - from_y)
            delta_x = dx / dy * h
            if dy != 0 && delta_x.abs < w
                if dy > 0
                    [to_x - delta_x, to_y - h]
                else
                    [to_x + delta_x, to_y + h]
                end
            elsif dx != 0
                delta_y = dy / dx * w
                if dx > 0
                    [to_x - w, to_y - delta_y]
                else
                    [to_x + w, to_y + delta_y]
                end
            else
                [0, 0]
            end
        end

        def self.correct_line(from, to, rect)
            intersect_rect(rect.width, rect.height, from, to)
        end

        def self.arrow_set(arrow, start_object, end_object)
            start_br    = start_object.scene_bounding_rect
            end_br      = end_object.scene_bounding_rect
            start_point = start_br.center
            end_point   = end_br.center

            # from = intersect_rect(start_br.width, start_br.height, end_point, start_point)
            from = [start_point.x, start_point.y]
            to   = intersect_rect(end_br.width, end_br.height, from, [end_point.x, end_point.y])

            dy = to[1] - from[1]
            dx = to[0] - from[0]
            alpha = Math.atan2(dy, dx)
            length = Math.sqrt(dx**2 + dy**2)

            # arrow.line.set_line from[0], from[1], to[0], to[1]
            arrow.resetMatrix
            arrow.line.set_line(-length, 0, 0, 0)
            arrow.translate to[0], to[1]
            arrow.rotate(alpha * 180 / Math::PI)
            arrow
        end

        class RelationsCanvas < Qt::Object
            # Common configuration options for displays that represent tasks
            include TaskDisplayConfiguration

            # The Qt::GraphicsScene we are manipulating
            attr_reader :scene

            # The set of plans that should be displayed
            attr_reader :plans

            # A [object, object, relation] => GraphicsItem mapping of arrows
            attr_reader :arrows

            # A [object, object, relation] => GraphicsItem mapping of arrows
            attr_reader :last_arrows

            attr_reader :free_arrows, :current_color, :relation_colors, :relation_pens, :relation_brushes, :display_policy, :current_time

            # A DRbObject => GraphicsItem mapping
            attr_reader :graphics

            # The set of objects that are to be shown at the last update
            attr_reader :visible_objects

            # The set of objects that are selected for display in the :explicit
            # display mode
            attr_reader :selected_objects

            # A set of events that are shown during only two calls of #update
            attr_reader :flashing_objects

            # A pool of arrows items used to display the event signalling
            attr_reader :signal_arrows

            # True if the finalized tasks should not be displayed
            attr_accessor :hide_finalized

            # @return [Boolean] true if the plan's bounding boxes should be
            #   displayed or not (true)
            attr_predicate :display_plan_bounding_boxes?, true

            def initialize(plans)
                @scene = Qt::GraphicsScene.new
                super()

                @plans = plans.dup
                @display_plan_bounding_boxes = false

                @display_policy    = :explicit
                @graphics          = {}
                @selected_objects = Set.new
                @visible_objects = Set.new
                @flashing_objects = {}
                @arrows = {}
                @free_arrows = []
                @enabled_relations = Set.new
                @layout_relations  = Set.new
                @relation_colors   = {}
                @relation_pens     = Hash.new(Qt::Pen.new(Qt::Color.new(ARROW_COLOR)))
                @relation_brushes  = Hash.new(Qt::Brush.new(Qt::Color.new(ARROW_COLOR)))
                @current_color     = 0

                @signal_arrows     = []
                @hide_finalized    = true
                @layout_options    = {}

                default_colors = {
                    Roby::TaskStructure::Dependency => "grey",
                    Roby::TaskStructure::PlannedBy => "#32ba21",
                    Roby::TaskStructure::ExecutionAgent => "#5d95cf",
                    Roby::TaskStructure::ErrorHandling => "#ff2727"
                }
                default_colors.each do |rel, color|
                    update_relation_color(rel, color)
                end

                relation_pens[Roby::EventStructure::Signal]    = Qt::Pen.new(Qt::Color.new("black"))
                relation_brushes[Roby::EventStructure::Signal] = Qt::Brush.new(Qt::Color.new("black"))
                relation_pens[Roby::EventStructure::Forwarding] = Qt::Pen.new(Qt::Color.new("black"))
                relation_pens[Roby::EventStructure::Forwarding].style = Qt::DotLine
                relation_brushes[Roby::EventStructure::Forwarding] = Qt::Brush.new(Qt::Color.new("black"))
                relation_brushes[Roby::EventStructure::Forwarding].style = Qt::DotLine

                enable_relation(Roby::TaskStructure::Dependency)
                enable_relation(Roby::TaskStructure::ExecutionAgent)
                enable_relation(Roby::TaskStructure::PlannedBy)
            end

            def save_options
                options = {}
                options["enabled_relations"] = @enabled_relations.map(&:name)
                options["show_ownership"] = show_ownership
                options["hide_finalized"] = hide_finalized
                options["removed_prefixes"] = removed_prefixes.dup
                options["hidden_labels"] = hidden_labels.dup
                options["display_policy"] = display_policy
                options
            end

            def apply_options(options)
                if enabled_relations = options["enabled_relations"]
                    enabled_relations.each do |name|
                        rel = constant(name)
                        enable_relation(rel)
                    end
                end
                apply_simple_option("show_ownership", options)
                apply_simple_option("removed_prefixes", options)
                apply_simple_option("hide_finalized", options)
                apply_simple_option("removed_prefixes", options)
                apply_simple_option("hidden_labels", options)
                apply_simple_option("display_policy", options)
            end

            def apply_simple_option(option_name, options)
                if options.has_key?(option_name)
                    self.send("#{option_name}=", options[option_name])
                end
            end

            def object_of(item)
                id = item.data(0).to_string
                return unless id

                id = Integer(id)

                obj, = graphics.find do |obj, obj_item|
                    obj.object_id == id
                end
                obj
            end

            def relation_of(item)
                id = item.data(0).to_string
                arrows.each do |(from, to, rel), arrow|
                    if arrow.data(0).to_string == id
                        return from, to, rel
                    end
                end
                nil
            end

            def [](item)
                graphics[item]
            end

            # Returns a canvas object that represents this relation
            def task_relation(from, to, rel, info)
                arrow(from, to, rel, info, TASK_LAYER)
            end

            # Returns a canvas object that represents this relation
            def event_relation(form, to, rel, info)
                arrow(from, to, rel, info, EVENT_LAYER)
            end

            # Creates or reuses an arrow object to represent the given relation
            def arrow(from, to, rel, info, base_layer)
                id = [from, to, rel]
                unless (item = arrows[id])
                    if item = last_arrows.delete(id)
                        arrows[id] = item
                    else
                        item = arrows[id] = (free_arrows.pop || scene.add_arrow(ARROW_SIZE))
                        item.z_value      = base_layer - 1
                        item.pen   = item.line.pen = relation_pens[rel]
                        item.brush = relation_brushes[rel]
                    end
                end

                GUI.arrow_set item, self[from], self[to]
            end

            # Centers the view on the set of object found which matches
            # +regex+.  If +regex+ is nil, ask one to the user
            def find(regex = nil)
                unless regex
                    regex = Qt::InputDialog.get_text main, "Find objects in relation view", "Object name"
                    return unless regex && !regex.empty?
                end
                regex = /#{regex.to_str}/i if regex.respond_to?(:to_str)

                # Get the tasks and events matching the string
                objects = []
                for p in plans
                    objects.concat(
                        p.tasks.find_all do |object|
                            displayed?(object) && regex === object.display_name(self)
                        end
                    )
                    objects.concat(
                        p.free_events.find_all do |object|
                            displayed?(object) && regex === object.display_name(self)
                        end
                    )
                end

                return if objects.empty?

                # Find the graphics items
                bb = objects.inject(Qt::RectF.new) do |bb, object|
                    if item = self[object]
                        item.selected = true
                        bb | item.scene_bounding_rect | item.map_to_scene(item.children_bounding_rect).bounding_rect
                    else
                        bb
                    end
                end
                bb.adjust(-FIND_MARGIN, -FIND_MARGIN, FIND_MARGIN, FIND_MARGIN)
                ui.graphics.fit_in_view bb, Qt::KeepAspectRatio
                scale = ui.graphics.matrix.m11
                if scale > 1
                    ui.graphics.resetMatrix
                    ui.graphics.scale 1, 1
                end
            end
            slots "find()"

            attr_accessor :keep_signals

            COLORS = %w{black #800000 #008000 #000080 #C05800 #6633FF #CDBE70 #CD8162 #A2B5CD}.freeze

            # returns the next color in COLORS, cycles if at the end of the array
            def allocate_color
                @current_color = (current_color + 1) % COLORS.size
                COLORS[current_color]
            end

            # True if this relation should be displayed
            def relation_enabled?(relation)
                @enabled_relations.include?(relation)
            end

            # True if this relation should be used for layout
            #
            # See also #relation_enabled?, #layout_relation, #ignore_relation
            def layout_relation?(relation)
                relation_enabled?(relation) || @layout_relations.include?(relation)
            end

            # Display this relation
            def enable_relation(relation)
                return if relation_enabled?(relation)

                @enabled_relations << relation
                arrows.each do |(_, _, rel), arrow|
                    if rel == relation
                        arrow.visible = true
                    end
                end
            end

            # The set of relations that should be displayed
            attr_reader :enabled_relations

            # Use this relation for layout but not for display
            #
            # See also #ignore_relation
            def layout_relation(relation)
                disable_relation(relation)
                @layout_relations << relation
            end

            # Don't use this relation at all
            def ignore_relation(relation)
                disable_relation(relation)
                @layout_relations.delete(relation)
            end

            def disable_relation(relation)
                return unless relation_enabled?(relation)

                @enabled_relations.delete(relation)
                arrows.each do |(_, _, rel), arrow|
                    if rel == relation
                        arrow.visible = false
                    end
                end
            end

            def relation_color(relation)
                unless relation_colors.has_key?(relation)
                    update_relation_color(relation, allocate_color)
                end
                relation_colors[relation]
            end

            def update_relation_color(relation, color)
                relation_colors[relation] = color
                color = Qt::Color.new(color)
                pen   = relation_pens[relation]    = Qt::Pen.new(color)
                brush = relation_brushes[relation] = Qt::Brush.new(color)
                arrows.each do |(_, _, rel), arrow|
                    if rel == relation
                        arrow.pen = arrow.line.pen = pen
                        arrow.brush = brush
                    end
                end
            end

            def layout_method=(new_method)
                return if new_method == @layout_method

                @layout_method  = nil
                @layout_options = nil
                if new_method
                    new_method =~ /^(\w+)(?: \[(.*)\])?$/
                    @layout_method = $1
                    if $2
                        @layout_options = $2.split(",").each_with_object({}) do |v, h|
                            k, v = v.split("=")
                            h[k] = v
                        end
                    end
                end
                display
            end

            def layout_options
                return @layout_options if @layout_options

                { rankdir: "TB" }
            end

            def layout_method
                return @layout_method if @layout_method

                "dot"
            end

            DISPLAY_POLICIES = %i[explicit emitters emitters_and_parents].freeze

            def display_policy=(policy)
                unless DISPLAY_POLICIES.include?(policy)
                    raise ArgumentError,
                          "got #{policy.inspect} as a display policy, accepted "\
                          "values are #{DISPLAY_POLICIES.map(&:inspect).join(', ')}"
                end

                @display_policy = policy
            end

            def displayed?(object)
                if (parent = object.display_parent) && !displayed?(parent)
                    return false
                end

                visible_objects.include?(object)
            end

            def create_or_get_item(object, initial_selection)
                unless (item = graphics[object])
                    item = graphics[object] = object.display_create(self)
                    if item
                        if object.display_parent
                            item.parent_item = self[object.display_parent]
                        end

                        yield(item) if block_given?

                        if initial_selection
                            selected_objects << object
                        end
                    end
                end
                item
            end

            # Add +object+ to the list of objects temporarily displayed. If a
            # block is given, the object is removed when the block returns
            # false. Otherwise, it is removed at the next display update
            #
            # If this method is called more than once for the same object, the
            # object is removed when *all* blocks have returned false at least
            # once
            def add_flashing_object(object, &block)
                if block
                    flashing_objects[object] ||= []
                    flashing_objects[object] << block
                else
                    flashing_objects[object] ||= nil
                end
                if object.display_parent
                    add_flashing_object(object.display_parent, &block)
                end

                create_or_get_item(object, false)
            end

            # Removes the objects added with #add_flashing_object when they
            # should be removed
            def clear_flashing_objects
                removed_objects = []
                flashing_objects.delete_if do |object, blocks|
                    blocks.delete_if { |block| !block.call }
                    unless blocks.empty?
                        next
                    end

                    removed_objects << object
                end

                removed_objects.each do |object|
                    if item = graphics[object]
                        item.visible = displayed?(object)
                    end
                end
            end

            # Sets the style on +arrow+ according to the event propagation type
            # provided in +flag+
            #
            # +arrow+ is the graphics item representing the relation and +flag+
            # is one of the PROPAG_ constant
            def propagation_style(arrow, flag)
                unless defined? @@propagation_styles
                    @@propagation_styles = {}
                    @@propagation_styles[true] =
                        [Qt::Brush.new(Qt::Color.new("black")), Qt::Pen.new, (forward_pen = Qt::Pen.new)]
                    forward_pen.style = Qt::DotLine
                    @@propagation_styles[false] =
                        [Qt::Brush.new(Qt::Color.new("black")), Qt::Pen.new, Qt::Pen.new]
                end
                arrow.brush, arrow.pen, arrow.line.pen = @@propagation_styles[flag]
            end

            def update_visible_objects
                @visible_objects = Set.new

                # NOTE: we unconditionally add events that are propagated, as
                # #displayed?(obj) will filter out the ones whose task is hidden
                plans.each do |p|
                    if display_plan_bounding_boxes?
                        visible_objects << p
                    end
                    p.emitted_events.each do |_, event|
                        visible_objects << event.generator
                    end
                    p.propagated_events.each do |_, _, sources, to, _|
                        sources.each do |src|
                            visible_objects << src.generator
                        end
                        visible_objects << to
                    end
                end

                case display_policy
                when :explicit
                    visible_objects.merge(selected_objects)
                when :emitters, :emitters_and_parents
                    # Make sure that the event's tasks are added to
                    # visible_objects as well
                    visible_objects.dup.each do |obj|
                        if parent = obj.display_parent
                            visible_objects << parent
                        end
                    end
                end

                if display_policy == :emitters_and_parents
                    loop do
                        new_visible_objects = Set.new
                        visible_objects.group_by(&:plan).each do |plan, plan_objects|
                            graphs = plan.each_task_relation_graph.find_all(&:root_relation?).map(&:reverse)
                            new_visible_objects.merge(plan.compute_useful_tasks(plan_objects.to_set, graphs: graphs))
                            new_visible_objects.subtract(plan_objects.to_set)
                        end
                        break if new_visible_objects.empty?

                        visible_objects.merge(new_visible_objects)
                    end
                    visible_objects.dup.each do |obj|
                        if obj.kind_of?(Roby::Task)
                            obj.each_relation do |rel|
                                visible_objects.merge(obj.child_objects(rel))
                            end
                        end
                    end
                end

                if hide_finalized
                    plans.each do |plan|
                        all_finalized = plan.finalized_tasks | plan.finalized_events
                        @visible_objects = visible_objects - all_finalized
                    end
                end
                visible_objects.delete_if do |obj|
                    filtered_out_label?(obj.display_name(self))
                end
            end

            def make_graphics_visible(object)
                object = create_or_get_item(object, false)
                object.visible = true
                object
            end

            # Update the display with new data that has come from the data
            # stream.
            #
            # It would be too complex at this stage to know if the plan has been
            # updated, so the method always returns true
            def update(time = nil)
                # Allow time to be a Qt::DateTime object, so that we can make it
                # a slot
                if time.kind_of?(Qt::DateTime)
                    time = Time.at(Float(time.toMSecsSinceEpoch) / 1000)
                end
                enabled_relations << Roby::EventStructure::Signal << Roby::EventStructure::Forwarding

                if time
                    @current_time = time
                end

                @last_arrows, @arrows = arrows, {}
                @free_arrows ||= []

                update_prefixes_removal
                clear_flashing_objects

                # The sets of tasks and events know to the data stream
                all_tasks = plans.inject(Set.new) do |all_tasks, plan|
                    all_tasks.merge plan.tasks
                    all_tasks.merge plan.finalized_tasks
                end
                all_events = plans.inject(Set.new) do |all_events, plan|
                    all_events.merge plan.free_events
                    all_events.merge plan.finalized_events
                end
                all_task_events = all_tasks.inject(Set.new) do |all_task_events, task|
                    all_task_events.merge(task.bound_events.values)
                end

                # Remove the items for objects that don't exist anymore
                (graphics.keys.to_set - all_tasks - all_events - all_task_events).each do |obj|
                    selected_objects.delete(obj)
                    remove_graphics(graphics.delete(obj))
                    clear_arrows(obj)
                end

                # Create graphics items for all objects that may get displayed
                # on the canvas
                all_tasks.each do |object|
                    create_or_get_item(object, true)
                    object.each_event do |ev|
                        create_or_get_item(ev, false)
                    end
                end
                all_events.each { |ev| create_or_get_item(ev, true) }
                plans.each { |p| create_or_get_item(p, display_plan_bounding_boxes?) }

                update_visible_objects

                graphics.each do |object, item|
                    item.visible = displayed?(object)
                end

                RelationsCanvasEventGenerator.priorities.clear
                event_priority = 0
                plans.each do |p|
                    flags = Hash.new(0)

                    p.called_generators.each do |generator|
                        flags[generator] |= EVENT_CALLED
                    end
                    base_priority = p.called_generators.size

                    p.emitted_events.each do |_, event|
                        generator = event.generator
                        flags[generator] |= EVENT_EMITTED
                    end

                    p.failed_emissions.each do |time, generator, reason|
                        flags[generator] = FAILED_EMISSION
                    end

                    flags.each_with_index do |(generator, generator_flags), priority|
                        RelationsCanvasEventGenerator.priorities[generator] = priority
                        if displayed?(generator)
                            item = graphics[generator]
                            item.brush, item.pen = RelationsCanvasEventGenerator.style(
                                generator, generator_flags
                            )
                        end
                    end
                end

<<<<<<< HEAD
                plans.each do |p| # rubocop:disable Style/CombinableLoops
                    p.propagated_events.each do |_, sources, to, _|
=======
                plans.each do |p|
                    p.propagated_events.each do |_, _, sources, to, _|
>>>>>>> 069bf04c
                        sources.each do |from|
                            RelationsCanvasEventGenerator.priorities[from] ||= (event_priority += 1)
                            RelationsCanvasEventGenerator.priorities[to] ||= (event_priority += 1)
                        end
                    end
                end

                [all_tasks, all_events, plans].each do |object_set|
                    object_set.each do |object|
                        graphics = self.graphics[object]
                        if graphics.visible?
                            object.display(self, graphics)
                        end
                    end
                end

                # Update arrow visibility
                arrows.each do |(from, to, rel), item|
                    next unless @enabled_relations.include?(rel)

                    item.visible = (displayed?(from) && displayed?(to))
                end

                # Layout the graph
                layouts = plans.find_all(&:root_plan?)
                    .map do |p|
                        dot = PlanDotLayout.new
                        begin
                            dot.layout(self, p, layout_options)
                            dot
                        rescue Exception => e
                            puts "Failed to lay out the plan: #{e}"
                        end
                    end.compact
                layouts.each(&:apply)

                # Display the signals
                signal_arrow_idx = -1
                plans.each do |p|
                    p.propagated_events.each_with_index do |(_, flag, sources, to), signal_arrow_idx|
                        relation =
                            if flag
                                Roby::EventStructure::Forwarding
                            else
                                Roby::EventStructure::Signal
                            end

                        sources.each do |source_event|
                            arrow = arrow(source_event.generator, to, relation, nil, EVENT_PROPAGATION_LAYER)
                            propagation_style(arrow, flag)
                        end
                    end
                end
                arrows.each do |_, item|
                    item.visible = true
                end
                @free_arrows = last_arrows.values
                free_arrows.each do |item|
                    item.visible = false
                end
                last_arrows.clear

                true
            end

            def remove_graphics(item, scene = nil)
                return unless item

                scene ||= item.scene
                scene&.remove_item(item)
            end

            def clear_arrows(object)
                arrows.delete_if do |(from, to, _), arrow|
                    if from == object || to == object
                        remove_graphics(arrow)
                        true
                    end
                end
            end

            def clear
                arrows.dup.each_value(&method(:remove_graphics))
                graphics.dup.each_value(&method(:remove_graphics))
                arrows.clear
                free_arrows.clear
                last_arrows.clear
                graphics.clear

                signal_arrows.each do |arrow|
                    arrow.visible = false
                end

                selected_objects.clear
                visible_objects.clear
                flashing_objects.clear
                scene.update(scene.scene_rect)
            end
        end
    end
end<|MERGE_RESOLUTION|>--- conflicted
+++ resolved
@@ -1038,13 +1038,8 @@
                     end
                 end
 
-<<<<<<< HEAD
                 plans.each do |p| # rubocop:disable Style/CombinableLoops
-                    p.propagated_events.each do |_, sources, to, _|
-=======
-                plans.each do |p|
                     p.propagated_events.each do |_, _, sources, to, _|
->>>>>>> 069bf04c
                         sources.each do |from|
                             RelationsCanvasEventGenerator.priorities[from] ||= (event_priority += 1)
                             RelationsCanvasEventGenerator.priorities[to] ||= (event_priority += 1)
