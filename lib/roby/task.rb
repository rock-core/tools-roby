--- conflicted
+++ resolved
@@ -1826,13 +1826,8 @@
 	    singleton_class.class_eval do
 		setup_poll_method(block)
 	    end
-<<<<<<< HEAD
-            on(:start) { |ev| @poll_handler_id = plan.add_propagation_handler(method(:poll)) }
-            on(:stop)  { |ev| plan.remove_propagation_handler(@poll_handler_id) }
-=======
             on(:start) { |ev| @poll_handler_id = plan.engine.add_propagation_handler(method(:poll)) }
             on(:stop)  { |ev| plan.engine.remove_propagation_handler(@poll_handler_id) }
->>>>>>> a0e03f48
 	end
     end
 
@@ -1871,13 +1866,8 @@
 	    event(:start).achieve_with(start_event)
 	    start_event.call
 	end
-<<<<<<< HEAD
 	on :start do |context|
-	    success_event.forward_once event(:success)
-=======
-	on :start do
 	    success_event.forward_to_once event(:success)
->>>>>>> a0e03f48
 	    success_event.if_unreachable(true) do
 		emit :failed if executable?
 	    end
