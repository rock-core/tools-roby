module Roby
    # This exception is raised when an edge is being added in a DAG, while this
    # edge would create a cycle.
    class CycleFoundError < RuntimeError; end

    # Base support for relations. It is mixed in objects on which a
    # RelationSpace applies on, like Task for TaskStructure and EventGenerator
    # for EventStructure.
    #
    # See also the definition of RelationGraph#add_relation and
    # RelationGraph#remove_relation for the possibility to define hooks that
    # get called when a new edge involving +self+ as a vertex gets added and
    # removed 
    module DirectedRelationSupport
	include BGL::Vertex

	alias :child_object?	    :child_vertex?
	alias :parent_object?	    :parent_vertex?
	alias :related_object?	    :related_vertex?
	alias :each_child_object    :each_child_vertex
	alias :each_parent_object   :each_parent_vertex
	alias :each_relation	    :each_graph
	alias :clear_relations	    :clear_vertex

        ##
        # :method: enum_relations => enumerator
        # Returns an Enumerator object for the set of relations this object is
        # included in. The same enumerator instance is always returned.
	cached_enum("graph", "relations", false)
        ##
        # :method: enum_parent_objects(relation) => enumerator
        # Returns an Enumerator object for the set of parents this object has
        # in +relation+. The same enumerator instance is always returned.
	cached_enum("parent_object", "parent_objects", true)
        ##
        # :method: enum_child_objects(relation) => enumerator
        # Returns an Enumerator object for the set of children this object has
        # in +relation+. The same enumerator instance is always returned.
	cached_enum("child_object", "child_objects", true)

	# The array of relations this object is part of
	def relations; enum_relations.to_a end

	# Computes and returns the set of objects related with this one (parent
	# or child). If +relation+ is given, enumerate only for this relation,
	# otherwise enumerate for all relations.  If +result+ is given, it is a
	# ValueSet in which the related objects are added
	def related_objects(relation = nil, result = nil)
	    result ||= ValueSet.new
	    if relation
		result.merge(parent_objects(relation).to_value_set)
		result.merge(child_objects(relation).to_value_set)
	    else
		each_relation { |rel| related_objects(rel, result) }
	    end
	    result
	end

	# Set of all parent objects in +relation+
	alias :parent_objects :enum_parent_objects
	# Set of all child object in +relation+
	alias :child_objects :enum_child_objects

	# Add a new child object in the +relation+ relation. This calls
	# * #adding_child_object on +self+ and #adding_parent_object on +child+
	#   just before the relation is added
	# * #added_child_object on +self+ and #added_parent_object on +child+
	#   just after
	def add_child_object(child, relation, info = nil)
	    check_is_relation(relation)
	    relation.add_relation(self, child, info)
	end

	# Add a new parent object in the +relation+ relation
	# * #adding_child_object on +parent+ and #adding_parent_object on
	#   +self+ just before the relation is added
	# * #added_child_object on +parent+ and #added_child_object on +self+
	#   just after
	def add_parent_object(parent, relation, info = nil)
	    parent.add_child_object(self, relation, info)
	end

        # Remove all edges in which +self+ is the source and +child+ the
        # target. If +relation+ is given, it removes only the edge in that
        # relation graph.
	def remove_child_object(child, relation = nil)
	    check_is_relation(relation)
	    apply_selection(relation, (relation || enum_relations)) do |relation|
		relation.remove_relation(self, child)
	    end
	end

        # Remove all edges in which +self+ is the source. If +relation+
        # is given, it removes only the edges in that relation graph.
	def remove_children(relation = nil)
	    apply_selection(relation, (relation || enum_relations)) do |relation|
		self.each_child_object(relation) do |child|
		    remove_child_object(child, relation)
		end
	    end
	end

        # Remove all edges in which +child+ is the source and +self+ the
        # target. If +relation+ is given, it removes only the edge in that
        # relation graph.
	def remove_parent_object(parent, relation = nil)
	    parent.remove_child_object(self, relation)
	end

        # Remove all edges in which +self+ is the target. If +relation+
        # is given, it removes only the edges in that relation graph.
	def remove_parents(relation = nil)
	    check_is_relation(relation)
	    apply_selection(relation, (relation || enum_relations)) do |relation|
		relation.each_parent_object(self) do |parent|
		    remove_parent_object(relation, parent)
		end
	    end
	end

	# Remove all relations that point to or come from +to+ If +to+ is nil,
	# it removes all edges in which +self+ is involved.
        #
        # If +relation+ is not nil, only edges of that relation graph are removed.
	def remove_relations(to = nil, relation = nil)
	    check_is_relation(relation)
	    if to
		remove_parent_object(to, relation)
		remove_child_object(to, relation)
	    else
		apply_selection(relation, (relation || enum_relations)) do |relation|
		    each_parent_object(relation) { |parent| remove_parent_object(parent, relation) }
		    each_child_object(relation) { |child| remove_child_object(child, relation) }
		end
	    end
	end

	# Raises if +type+ does not look like a relation
	def check_is_relation(type) # :nodoc:
	    if type && !(RelationGraph === type)
		raise ArgumentError, "#{type} (of class #{type.class}) is not a relation type"
	    end
	end

	# If +object+ is given, yields object or returns +object+ (if a block
	# is given or not).  If +object+ is nil, either yields the elements of
	# +enumerator+ or returns enumerator.
	def apply_selection(object, enumerator) # :nodoc:
	    if block_given?
		if object; yield(object)
		else enumerator.each { |o| yield(o) }
		end
	    else
		if object; [object]
		else; enumerator
		end
	    end
	end
	private :apply_selection
    end

    # This class manages the graph defined by an object relation in Roby.
    # 
    # Relation graphs are managed in hierarchies (for instance, in
    # EventStructure, Precedence is a superset of CausalLink, and CausalLink a
    # superset of both Forwarding and Signal). In this hierarchy, at each
    # level, an edge cannot be present in more than one graph. Nonetheless, it
    # is possible for a parent relation to have an edge which is present in
    # none of its children.
    #
    # Each relation define two things:
    # * a graph, which is represented by the RelationGraph instance itself
    # * support methods that are defined on the vertices of the relation. They 
    #   allow to manage the vertex in its relations easily. Those methods are
    #   defined in a separate module (see #support)
    #
    # In general, relations are part of a RelationSpace instance, which manages
    # the set of relations whose vertices are of the same kind (for instance
    # TaskStructure manages all relations whose vertices are Task instances).
    # In these cases, RelationSpace#relation allow to define new relations easily.
    class RelationGraph < BGL::Graph
	# The relation name
	attr_reader   :name
	# The relation parent (if any). See #superset_of.
	attr_accessor :parent
	# The set of graphs
	attr_reader   :subsets
	# The graph options as given to RelationSpace#relation
	attr_reader   :options

        # Creates a relation graph with the given name and options. The
        # following options are recognized:
	# +dag+:: 
        #   if the graph is a DAG. If true, add_relation will check that
	#   no cycle is created
	# +subsets+:: 
        #   a set of RelationGraph objects that are children of this one.
        #   See #superset_of.
	# +distributed+:: 
        #   if this relation graph should be seen by remote hosts
	def initialize(name, options = {})
	    @name = name
	    @options = options
	    @subsets = ValueSet.new
	    @distribute = options[:distribute]
	    @dag = options[:dag]
	    @weak = options[:weak]
            @embeds_info = !options[:noinfo]

	    if options[:subsets]
		options[:subsets].each(&method(:superset_of))
	    end
	end

	# True if this relation graph is a DAG
	attr_predicate :dag
	# True if this relation should be seen by remote peers
	attr_predicate :distribute
        # If this relation is weak. Weak relations can be removed without major
        # consequences. This is mainly used during plan garbage collection to
        # break cross-relations cycles (cycles which exist in the graph union
        # of all the relation graphs).
	attr_predicate :weak
        # If this relation embeds some additional information
        attr_predicate :embeds_info?

	def to_s; name end

	# True if this relation does not have a parent
	def root_relation?; !parent end

        # Add an edge between +from+ and +to+. The relation is added on all
        # parent relation graphs as well. If #dag? is true on +self+ or on one
        # of its parents, the method will raise CycleFoundError in case the new
        # edge would create a cycle.
        #
        # If +from+ or +to+ define the following hooks:
        #   adding_parent_object(parent, relations, info)
        #   adding_child_object(child, relations, info)
        #   added_parent_object(parent, relations, info)
        #   added_child_object(child, relations, info)
        #
        # then these hooks get respectively called before and after having
        # added the relation, where +relations+ is the set of RelationGraph
        # instances where the edge has been added. It can be either [+self+] if
        # the edge does not already exist in it, or [+self+, +parent+,
        # <tt>parent.parent</tt>, ...] if the parent, grandparent, ... graphs
        # do not include the edge either.
	def add_relation(from, to, info = nil)
	    # Get the toplevel DAG in our relation hierarchy. We only test for the
	    # DAG property on this one, as it is the union of all its children
	    top_dag = nil
	    new_relations = []
	    rel     = self
	    while rel
		top_dag = rel if rel.dag?
                if !rel.linked?(from, to)
                    new_relations << rel
                end
		rel = rel.parent
	    end
	    if top_dag && !top_dag.linked?(from, to) && top_dag.reachable?(to, from)
		raise CycleFoundError, "cannot add a #{from} -> #{to} relation since it would create a cycle"
	    end

	    # Now check that we're not changing the edge info. This is ignored
            # if +self+ has the noinfo flag set.
            if linked?(from, to)
                if !(old_info = from[to, self]).nil?
                    if old_info != info
                        raise ArgumentError, "trying to change edge information in #{self} for #{from} => #{to}: old was #{old_info} and new is #{info}"
                    end
                end
                from[to, self] = info
            end

	    unless new_relations.empty?
		if from.respond_to?(:adding_child_object)
		    from.adding_child_object(to, new_relations, info)
		end
		if to.respond_to?(:adding_parent_object)
		    to.adding_parent_object(from, new_relations, info)
		end

		for rel in new_relations
		    rel.__bgl_link(from, to, (info if self == rel))
		end

		if from.respond_to?(:added_child_object)
		    from.added_child_object(to, new_relations, info)
		end
		if to.respond_to?(:added_parent_object)
		    to.added_parent_object(from, new_relations, info)
		end
	    end
	end

	alias :__bgl_link :link
	# Reimplemented from BGL::Graph. Unlike this implementation, it is
	# possible to add an already existing edge if the +info+ parameter
	# matches.
	def link(from, to, info)
	    if linked?(from, to)
		if info != from[to, self]
		    raise ArgumentError, "trying to change edge information"
		end
		return
	    end
	    super
	end

        # Remove the relation between +from+ and +to+, in this graph and in its
        # parent graphs as well.
        #
        # If +from+ or +to+ define the following hooks:
        #   removing_parent_object(parent, relations)
        #   removing_child_object(child, relations)
        #   removed_parent_object(parent, relations)
        #   removed_child_object(child, relations)
        #
        # then these hooks get respectively called once before and once after
        # having removed the relation, where +relations+ is the set of
        # RelationGraph instances where the edge has been removed. It is always
        # <tt>[self, parent, parent.parent, ...]</tt> up to the root relation
        # which is a superset of +self+.
	def remove_relation(from, to)
	    rel = self
	    relations = []
	    while rel
		relations << rel
		rel = rel.parent
	    end

	    if from.respond_to?(:removing_child_object)
		from.removing_child_object(to, relations)
	    end
	    if to.respond_to?(:removing_parent_object)
		to.removing_parent_object(from, relations)
	    end

	    for rel in relations
		rel.unlink(from, to)
	    end

	    if from.respond_to?(:removed_child_object)
		from.removed_child_object(to, relations)
	    end
	    if to.respond_to?(:removed_parent_object)
		to.removed_parent_object(from, relations)
	    end
	end

	# Returns true if +relation+ is included in this relation (i.e. it is
	# either the same relation or one of its children)
        #
        # See also #superset_of
	def subset?(relation)
	    self.eql?(relation) || subsets.any? { |subrel| subrel.subset?(relation) }
	end

	# Returns +true+ if there is an edge +source+ -> +target+ in this graph
	# or in one of its parents
        #
        # See #superset_of for a description of the parent mechanism
	def linked_in_hierarchy?(source, target)
	    linked?(source, target) || (parent.linked?(source, target) if parent)
	end

	# Declare that +self+ is a superset of +relation+. Once this is done,
        # the system manages two constraints:
        # * all new relations added in +relation+ are also added in +self+
        # * it is not allowed for an edge to exist in two different subsets of
        #   +self+
        # * of course, if +self+ is a DAG, then in effect +relation+ is constrained
        #   to be one as well.
        #
        # One single graph can be the superset of multiple subgraphs (these are
        # stored in the #subsets attribute), but one graph can have only one
        # parent (#parent).
	def superset_of(relation)
	    relation.each_edge do |source, target, info|
		if linked_in_hierarchy?(source, target)
		    raise ArgumentError, "relation and self already share an edge"
		end
	    end

	    relation.parent = self
	    subsets << relation

	    # Copy the relations of the child into this graph
	    relation.each_edge do |source, target, info|
		source.add_child_object(target, self, info)
	    end
	end

	# The Ruby module that gets included in graph objects
	attr_accessor :support
    end

    # A relation space is a module which handles a list of relations
    # (RelationGraph instances) and applies them to a set of classes.
    # For instance, the TaskStructure relation space is defined by
    #   TaskStructure = RelationSpace(Task)
    #
    # See the files in roby/relations to see example definitions of new
    # relations
    #
    # Use RelationSpace#relation allow to define a new relation in a given
    # space. For instance, one can either do
    #
    #   TaskStructure.relation :NewRelation
    #
    # or
    #
    #   module TaskStructure
    #       relation :NewRelation
    #   end
    #
    # This relation can then be referenced by
    # <tt>TaskStructure::NewRelation</tt>
    class RelationSpace < Module
	# The set of relations included in this relation space
	attr_reader :relations
	# The set of classes on which the relations have been applied
	attr_reader :applied

	def initialize # :nodoc:
	    @relations = Array.new
	    @applied   = Array.new
	    super
	end

        # This relation applies on +klass+. It mainly means that a relation
        # defined on this RelationSpace will define the relation-access methods
        # and include its support module (if any) in +klass+. Note that the
        # DirectedRelationSupport module is automatically included in +klass+
        # as well.
	def apply_on(klass)
	    klass.include DirectedRelationSupport
	    each_relation do |graph|
		klass.include graph.support
	    end

	    applied << klass
	end

	# Yields the relations that are defined on this space
	def each_relation
	    for rel in relations
		yield(rel)
	    end
	end

        # Yields the root relations that are defined on this space. A relation
        # is a root relation when it has no parent relation (i.e. it is the
        # subset of no other relations).
	def each_root_relation
	    for rel in relations
		yield(rel) unless rel.parent
	    end
	end

        # Returns the set of objects that are reachable from +obj+ in the union
        # graph of all the relations defined in this space. In other words, it
        # returns the set of vertices so that it exists a path starting at
        # +obj+ and ending at +v+ in the union graph of all the relations.
        # 
	# If +strict+ is true, +obj+ is not included in the returned set
	def children_of(obj, strict = true, relations = nil)
	    set = compute_children_of([obj].to_value_set, relations || self.relations)
	    set.delete(obj) if strict
	    set
	end

        # Internal implementation method for +children_of+
	def compute_children_of(current, relations) # :nodoc:
	    old_size = current.size
	    for rel in relations
		next if (rel.parent && relations.include?(rel.parent))

		components = rel.generated_subgraphs(current, false)
		for c in components
		    current.merge c
		end
	    end

	    if current.size == old_size
		return current
	    else
		return compute_children_of(current, relations)
	    end
	end

        # Defines a relation in this relation space. This defines a relation
        # graph, and various iteration methods on the vertices.  If a block is
        # given, it defines a set of functions which should additionally be
        # defined on the vertex objects.
        #
        # The valid options are:
	#
	# child_name::
	#   define a <tt>each_#{child_name}</tt> method to iterate
	#   on the vertex children. Uses the relation name by default (a Child
	#   relation would define a <tt>each_child</tt> method)
	# parent_name::
	#   define a <tt>each_#{parent_name}</tt> method to iterate
	#   on the parent vertices. If none is given, no method is defined.
	# subsets:: a list of subgraphs. See RelationGraph#superset_of [empty set by default]
	# noinfo::
	#   wether the relation embeds some additional information. If false,
	#   the child iterator method (<tt>each_#{child_name}</tt>) will yield (child,
	#   info) instead of only child [false by default]
	# graph:: the relation graph class [RelationGraph by default]
	# distribute:: if true, the relation can be seen by remote peers [true by default]
	# single_child::
        #   if the relations accepts only one child per vertex. If this option
        #   is set, defines a <tt>#{child_name}</tt> method which returns the
        #   only child (or nil if there is no child at all) [false by default]
        # dag::
        #   if true, CycleFoundError will be raised if a new vertex would
        #   create a cycle in this relation [true by default]
        #
        # For instance,
        #   relation :Children
        #
        # defines an instance of RelationGraph which is a DAG, defining the
        # following methods on its vertices:
        #   each_children { |v, info| ... } => graph
        #   find_children { |v, info| ... } => object or nil
        #   add_children(v, info = nil) => graph
        #   remove_children(v) => graph
        #
        # and
        #
        #   relation :Children, :child_name => :child
        #
        # would define
        #
        #   each_child { |v, info| ... } => graph
        #   find_child { |v, info| ... } => object or nil
        #   add_child(v, info = nil) => graph
        #   remove_child(v) => graph
        #
        # * the DirectedRelationSupport module gets included in the vertex classes at the
        #   construction of the RelationSpace instance. See #apply_on.
        # * the <tt>:noinfo</tt> option would then remove the 'info' parameter
        #   to the various blocks.
        # * if <tt>:single_child</tt> is set to true, then an additional method is defined:
        #     child => object or nil
        # * and finally if the following is used
        #     relation :Children, :child_name => :child, :parent_name => :parent
        #   then the following method is additionally defined
        #     each_parent { |v| ... }
        #
	def relation(relation_name, options = {}, &block)
	    options = validate_options options,
			:child_name  => relation_name.to_s.underscore,
			:const_name  => relation_name,
			:parent_name => nil,
			:subsets     => ValueSet.new,
			:noinfo      => false,
			:graph       => RelationGraph,
			:distribute  => true,
			:dag         => true,
			:single_child => false,
<<<<<<< HEAD
			:weak => false,
                        :methods => nil

            if block_given?
                raise ArgumentError, "due to a bug in Ruby 1.9, the block form is no more supported"
            end
=======
			:weak        => false
>>>>>>> a0e03f48

	    # Check if this relation is already defined. If it is the case, reuse it.
	    # This is needed mostly by the reloading code
            graph = define_or_reuse(options[:const_name]) do
		graph = options[:graph].new "#{self.name}::#{options[:const_name]}", options
                unless mod = options[:methods]
                    mod = define_or_reuse("#{options[:const_name]}Support", Module.new)
                end
                graph.support = mod

                mod.class_variable_set "@@__r_#{relation_name}__", graph
		relations << graph
                graph
	    end
            mod = graph.support

	    if parent_enumerator = options[:parent_name]
		mod.class_eval <<-EOD
		def each_#{parent_enumerator}(&iterator)
		    self.each_parent_object(@@__r_#{relation_name}__, &iterator)
		end
		EOD
	    end

	    if options[:noinfo]
		mod.class_eval <<-EOD
		def each_#{options[:child_name]}
		    each_child_object(@@__r_#{relation_name}__) { |child| yield(child) }
		end
		def find_#{options[:child_name]}
		    each_child_object(@@__r_#{relation_name}__) do |child|
			return child if yield(child)
		    end
		    nil
		end
		EOD
	    else
		mod.class_eval <<-EOD
		def each_#{options[:child_name]}
		    each_child_object(@@__r_#{relation_name}__) do |child|
			yield(child, self[child, @@__r_#{relation_name}__])
		    end
		end
		def find_#{options[:child_name]}
		    each_child_object(@@__r_#{relation_name}__) do |child|
			return child if yield(child, self[child, @@__r_#{relation_name}__])
		    end
		    nil
		end
		EOD
	    end
	    mod.class_eval <<-EOD
	    def add_#{options[:child_name]}(to, info = nil)
		add_child_object(to, @@__r_#{relation_name}__, info)
		self
	    end
	    def remove_#{options[:child_name]}(to)
		remove_child_object(to, @@__r_#{relation_name}__)
		self
	    end
	    EOD

	    if options[:single_child]
		mod.class_eval <<-EOD
		def #{options[:child_name]}
		    each_child_object(@@__r_#{relation_name}__) do |child_task|
			return child_task
		    end
		    nil
		end
		EOD
	    end

	    graph.support = mod
	    applied.each { |klass| klass.include mod }

	    graph
	end

        # Remove +rel+ from the set of relations managed in this space
        def remove_relation(rel)
            relations.delete(rel)
        end
    end

    # Creates a new relation space which applies on +klass+. If a block is
    # given, it is eval'd in the context of the new relation space instance
    def self.RelationSpace(klass)
	klass.include DirectedRelationSupport
	relation_space = RelationSpace.new
        relation_space.apply_on klass
        relation_space
    end
end
<|MERGE_RESOLUTION|>--- conflicted
+++ resolved
@@ -563,31 +563,24 @@
 			:distribute  => true,
 			:dag         => true,
 			:single_child => false,
-<<<<<<< HEAD
-			:weak => false,
-                        :methods => nil
-
-            if block_given?
-                raise ArgumentError, "due to a bug in Ruby 1.9, the block form is no more supported"
-            end
-=======
 			:weak        => false
->>>>>>> a0e03f48
 
 	    # Check if this relation is already defined. If it is the case, reuse it.
 	    # This is needed mostly by the reloading code
             graph = define_or_reuse(options[:const_name]) do
 		graph = options[:graph].new "#{self.name}::#{options[:const_name]}", options
-                unless mod = options[:methods]
-                    mod = define_or_reuse("#{options[:const_name]}Support", Module.new)
-                end
+		mod = Module.new do
+		    singleton_class.class_eval do
+			define_method("__r_#{relation_name}__") { graph }
+		    end
+		    class_eval "@@__r_#{relation_name}__ = __r_#{relation_name}__"
+		end
+		relations << graph
                 graph.support = mod
-
-                mod.class_variable_set "@@__r_#{relation_name}__", graph
-		relations << graph
                 graph
 	    end
             mod = graph.support
+            mod.class_eval(&block) if block
 
 	    if parent_enumerator = options[:parent_name]
 		mod.class_eval <<-EOD
