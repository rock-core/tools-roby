--- conflicted
+++ resolved
@@ -420,14 +420,9 @@
 		clear
 		# Replace proxies by forwarder objects
 		proxies.each do |object, proxy|
-<<<<<<< HEAD
-		    forwarder = Proxy.forwarder(object)
-		    Kernel.swap! proxy, forwarder
-=======
 		    forwarder_module = Transaction::Proxying.forwarder_module_for(object.model)
                     proxy.extend forwarder_module
                     proxy.__freeze__
->>>>>>> 4987747e
 		end
 
                 @committed = true
